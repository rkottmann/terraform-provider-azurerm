package azurerm

import (
	"fmt"

	"github.com/hashicorp/terraform/helper/schema"
	"github.com/terraform-providers/terraform-provider-azurerm/azurerm/utils"
)

func dataSourceArmAppService() *schema.Resource {
	return &schema.Resource{
		Read: dataSourceArmAppServiceRead,

		Schema: map[string]*schema.Schema{
			"name": {
				Type:     schema.TypeString,
				Required: true,
				ForceNew: true,
			},

			"resource_group_name": resourceGroupNameDiffSuppressSchema(),

			"location": locationForDataSourceSchema(),

			"app_service_plan_id": {
				Type:     schema.TypeString,
				Computed: true,
			},

			"site_config": {
				Type:     schema.TypeList,
				Computed: true,
				MaxItems: 1,
				Elem: &schema.Resource{
					Schema: map[string]*schema.Schema{
						"always_on": {
							Type:     schema.TypeBool,
							Computed: true,
						},

						"default_documents": {
							Type:     schema.TypeList,
							Computed: true,
							Elem:     &schema.Schema{Type: schema.TypeString},
						},

						"dotnet_framework_version": {
							Type:     schema.TypeString,
							Computed: true,
						},

						"http2_enabled": {
							Type:     schema.TypeBool,
							Optional: true,
							Default:  false,
						},

						"java_version": {
							Type:     schema.TypeString,
							Computed: true,
						},

						"java_container": {
							Type:     schema.TypeString,
							Computed: true,
						},

						"java_container_version": {
							Type:     schema.TypeString,
							Computed: true,
						},

						"local_mysql_enabled": {
							Type:     schema.TypeBool,
							Computed: true,
						},

						"managed_pipeline_mode": {
							Type:     schema.TypeString,
							Computed: true,
						},

						"php_version": {
							Type:     schema.TypeString,
							Computed: true,
						},

						"python_version": {
							Type:     schema.TypeString,
							Computed: true,
						},

						"remote_debugging_enabled": {
							Type:     schema.TypeBool,
							Computed: true,
						},

						"remote_debugging_version": {
							Type:     schema.TypeString,
							Computed: true,
						},

						"scm_type": {
							Type:     schema.TypeString,
							Computed: true,
						},

						"use_32_bit_worker_process": {
							Type:     schema.TypeBool,
							Computed: true,
						},

						"websockets_enabled": {
							Type:     schema.TypeBool,
							Computed: true,
						},
					},
				},
			},

			"client_affinity_enabled": {
				Type:     schema.TypeBool,
				Computed: true,
			},

			"ip_restriction": {
				Type:     schema.TypeList,
				Computed: true,
				Elem: &schema.Resource{
					Schema: map[string]*schema.Schema{
						"ip_address": {
							Type:     schema.TypeString,
							Computed: true,
						},
						"subnet_mask": {
							Type:     schema.TypeString,
							Computed: true,
						},
					},
				},
			},

			"https_only": {
				Type:     schema.TypeBool,
				Computed: true,
			},

			"enabled": {
				Type:     schema.TypeBool,
				Computed: true,
			},

			"app_settings": {
				Type:     schema.TypeMap,
				Computed: true,
			},

			"connection_string": {
				Type:     schema.TypeList,
				Computed: true,
				Elem: &schema.Resource{
					Schema: map[string]*schema.Schema{
						"name": {
							Type:     schema.TypeString,
							Computed: true,
						},
						"value": {
							Type:     schema.TypeString,
							Computed: true,
						},
						"type": {
							Type:     schema.TypeString,
							Computed: true,
						},
					},
				},
			},

			"tags": tagsForDataSourceSchema(),

			"site_credential": {
				Type:     schema.TypeList,
				Computed: true,
				Elem: &schema.Resource{
					Schema: map[string]*schema.Schema{
						"username": {
							Type:     schema.TypeString,
							Computed: true,
						},
						"password": {
							Type:      schema.TypeString,
							Computed:  true,
							Sensitive: true,
						},
					},
				},
			},

			"default_site_hostname": {
				Type:     schema.TypeString,
				Computed: true,
			},

			"outbound_ip_addresses": {
				Type:     schema.TypeString,
				Computed: true,
			},
			"source_control": {
				Type:     schema.TypeList,
				Computed: true,
				Elem: &schema.Resource{
					Schema: map[string]*schema.Schema{
						"repo_url": {
							Type:     schema.TypeString,
							Computed: true,
						},
						"branch": {
							Type:     schema.TypeString,
							Computed: true,
						},
					},
				},
			},
		},
	}
}
func dataSourceArmAppServiceRead(d *schema.ResourceData, meta interface{}) error {
	client := meta.(*ArmClient).appServicesClient

	resourceGroup := d.Get("resource_group_name").(string)
	name := d.Get("name").(string)

	ctx := meta.(*ArmClient).StopContext
	resp, err := client.Get(ctx, resourceGroup, name)
	if err != nil {
		if utils.ResponseWasNotFound(resp.Response) {
			return fmt.Errorf("Error: App Service %q (Resource Group %q) was not found", name, resourceGroup)
		}
		return fmt.Errorf("Error making Read request on AzureRM App Service %q: %+v", name, err)
	}

	configResp, err := client.GetConfiguration(ctx, resourceGroup, name)
	if err != nil {
		return fmt.Errorf("Error making Read request on AzureRM App Service Configuration %q: %+v", name, err)
	}

	appSettingsResp, err := client.ListApplicationSettings(ctx, resourceGroup, name)
	if err != nil {
		return fmt.Errorf("Error making Read request on AzureRM App Service AppSettings %q: %+v", name, err)
	}

	connectionStringsResp, err := client.ListConnectionStrings(ctx, resourceGroup, name)
	if err != nil {
		return fmt.Errorf("Error making Read request on AzureRM App Service ConnectionStrings %q: %+v", name, err)
	}

	scmResp, err := client.GetSourceControl(ctx, resourceGroup, name)
	if err != nil {
		return fmt.Errorf("Error making Read request on AzureRM App Service Source Control %q: %+v", name, err)
	}

	siteCredFuture, err := client.ListPublishingCredentials(ctx, resourceGroup, name)
	if err != nil {
		return err
	}
	err = siteCredFuture.WaitForCompletion(ctx, client.Client)
	if err != nil {
		return err
	}
	siteCredResp, err := siteCredFuture.Result(client)
	if err != nil {
		return fmt.Errorf("Error making Read request on AzureRM App Service Site Credential %q: %+v", name, err)
	}

	d.SetId(*resp.ID)

	d.Set("name", name)
	d.Set("resource_group_name", resourceGroup)
	if location := resp.Location; location != nil {
		d.Set("location", azureRMNormalizeLocation(*location))
	}

	if props := resp.SiteProperties; props != nil {
		d.Set("app_service_plan_id", props.ServerFarmID)
		d.Set("client_affinity_enabled", props.ClientAffinityEnabled)
		d.Set("enabled", props.Enabled)
		d.Set("https_only", props.HTTPSOnly)
		d.Set("default_site_hostname", props.DefaultHostName)
		d.Set("outbound_ip_addresses", props.OutboundIPAddresses)
	}

	if err := d.Set("app_settings", flattenAppServiceAppSettings(appSettingsResp.Properties)); err != nil {
		return err
	}
	if err := d.Set("connection_string", flattenAppServiceConnectionStrings(connectionStringsResp.Properties)); err != nil {
		return err
	}

	siteConfig := flattenAppServiceSiteConfig(configResp.SiteConfig)
	if err := d.Set("site_config", siteConfig); err != nil {
		return err
	}

<<<<<<< HEAD
	scm := flattenAppServiceSourceControl(&scmResp)
=======
	restrictions := flattenAppServiceIpRestrictions(configResp.SiteConfig.IPSecurityRestrictions)
	if err := d.Set("ip_restriction", restrictions); err != nil {
		return fmt.Errorf("Error setting `ip_restriction`: %s", err)
	}

	scm := flattenAppServiceSourceControl(scmResp.SiteSourceControlProperties)
>>>>>>> 546198c8
	if err := d.Set("source_control", scm); err != nil {
		return err
	}

	siteCred := flattenAppServiceSiteCredential(&siteCredResp)
	if err := d.Set("site_credential", siteCred); err != nil {
		return err
	}

	flattenAndSetTags(d, resp.Tags)

	return nil
}<|MERGE_RESOLUTION|>--- conflicted
+++ resolved
@@ -301,16 +301,13 @@
 		return err
 	}
 
-<<<<<<< HEAD
-	scm := flattenAppServiceSourceControl(&scmResp)
-=======
 	restrictions := flattenAppServiceIpRestrictions(configResp.SiteConfig.IPSecurityRestrictions)
 	if err := d.Set("ip_restriction", restrictions); err != nil {
 		return fmt.Errorf("Error setting `ip_restriction`: %s", err)
 	}
 
-	scm := flattenAppServiceSourceControl(scmResp.SiteSourceControlProperties)
->>>>>>> 546198c8
+	scm := flattenAppServiceSourceControl(&scmResp)
+
 	if err := d.Set("source_control", scm); err != nil {
 		return err
 	}
